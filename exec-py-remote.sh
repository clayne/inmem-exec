#!/bin/bash
if [ $# -gt 0 -a $1 == '-i' ]; then
  interactive=1
  shift
else
  interactive=0
fi
if [ $# -lt 2 ]; then
  exit 99
fi
infile="$1"
shift
host="$1"
shift
if [ $# -gt 0 ]; then
  jump="-J $host"
  host="$1"
  shift
else
  jump=''
fi

prog=$'\'import sys;
import gzip;
import os;
exec(gzip.decompress(sys.stdin.buffer.read(int.from_bytes(sys.stdin.buffer.read(4),"little"))).decode("UTF-8"));\''

if [ $interactive -ne 0 ]; then
<<<<<<< HEAD
  (python gencompress.py "$infile"; cat) | ssh $jump $host python3 -c $prog
  exit $?
else
  python gencompress.py "$infile" | ssh $jump $host python3 -c $prog
=======
  (python3 gencompress.py "$infile"; cat) | ssh $jump $host python3 -c $prog
  exit $?
else
  python3 gencompress.py "$infile" | ssh $jump $host python3 -c $prog
>>>>>>> 33f22487
  exit $?
fi
exit 1<|MERGE_RESOLUTION|>--- conflicted
+++ resolved
@@ -26,17 +26,10 @@
 exec(gzip.decompress(sys.stdin.buffer.read(int.from_bytes(sys.stdin.buffer.read(4),"little"))).decode("UTF-8"));\''
 
 if [ $interactive -ne 0 ]; then
-<<<<<<< HEAD
-  (python gencompress.py "$infile"; cat) | ssh $jump $host python3 -c $prog
-  exit $?
-else
-  python gencompress.py "$infile" | ssh $jump $host python3 -c $prog
-=======
   (python3 gencompress.py "$infile"; cat) | ssh $jump $host python3 -c $prog
   exit $?
 else
   python3 gencompress.py "$infile" | ssh $jump $host python3 -c $prog
->>>>>>> 33f22487
   exit $?
 fi
 exit 1